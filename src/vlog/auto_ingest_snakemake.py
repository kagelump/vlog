"""
Auto-ingest service using Snakemake workflow with status monitoring.

This module provides an auto-ingest service that monitors a directory for new video files
and automatically runs the complete Snakemake ingestion pipeline with real-time progress tracking.
"""

import os
import time
import logging
import subprocess
import threading
import tempfile
import yaml
import json
import requests
from pathlib import Path
from typing import Optional, Dict, Any
from watchdog.observers import Observer
from watchdog.events import FileSystemEventHandler, FileSystemEvent

logger = logging.getLogger(__name__)

# Supported video file extensions
VIDEO_EXTENSIONS = {'.mp4', '.mov', '.avi', '.mkv', '.MP4', '.MOV', '.AVI', '.MKV'}

# Get the project root directory
PROJECT_ROOT = Path(__file__).parent.parent.parent


class VideoFileHandler(FileSystemEventHandler):
    """Handles file system events for video files."""
    
    def __init__(self, callback):
        """
        Initialize the handler.
        
        Args:
            callback: Function to call when a new video file is detected.
        """
        super().__init__()
        self.callback = callback
        self._processing = set()
        self._lock = threading.Lock()
    
    def on_created(self, event: FileSystemEvent) -> None:
        """Called when a file or directory is created."""
        if event.is_directory:
            return
        
        file_path = event.src_path
        if self._is_video_file(file_path):
            # Wait a bit to ensure file is fully written
            time.sleep(2)
            
            with self._lock:
                if file_path not in self._processing:
                    self._processing.add(file_path)
                    try:
                        self.callback(file_path)
                    finally:
                        self._processing.discard(file_path)
    
    def _is_video_file(self, file_path: str) -> bool:
        """Check if the file is a supported video file."""
        return Path(file_path).suffix in VIDEO_EXTENSIONS


class AutoIngestSnakemakeService:
    """Service for automatically ingesting new video files using full Snakemake pipeline."""
    
    def __init__(
        self,
        watch_directory: str,
        preview_folder: Optional[str] = None,
        model_name: str = "mlx-community/Qwen3-VL-8B-Instruct-4bit",
        cores: int = 8,
        resources_mem_gb: int = 12,
        logger_port: int = 5556
    ):
        """
        Initialize the auto-ingest Snakemake service.
        
        Args:
            watch_directory: Directory to monitor for new video files (also used as main_folder).
            preview_folder: Optional separate preview folder. If None, uses watch_directory.
            model_name: ML model to use for video description.
            cores: Number of cores for Snakemake to use.
            resources_mem_gb: Memory limit in GB.
            logger_port: Port for the Snakemake logger plugin API.
        """
        self.watch_directory = os.path.abspath(watch_directory)
        self.preview_folder = os.path.abspath(preview_folder) if preview_folder else self.watch_directory
        self.model_name = model_name
        self.cores = cores
        self.resources_mem_gb = resources_mem_gb
        self.logger_port = logger_port
        self.observer: Optional[Observer] = None
        self.is_running = False
        
        # Snakemake process management
        self._snakemake_process: Optional[subprocess.Popen] = None
        self._snakemake_lock = threading.Lock()
        
        # Thread for scanning existing files
        self._scan_thread: Optional[threading.Thread] = None
        
        logger.info(f"AutoIngestSnakemakeService initialized")
        logger.info(f"  Watch directory: {self.watch_directory}")
        logger.info(f"  Preview folder: {self.preview_folder}")
        logger.info(f"  Model: {self.model_name}")
        logger.info(f"  Cores: {self.cores}, Memory: {self.resources_mem_gb}GB")
    
    def start(self) -> bool:
        """
        Start monitoring the directory.
        
        Returns:
            True if started successfully, False otherwise.
        """
        if self.is_running:
            logger.warning("Auto-ingest service is already running")
            return False
        
        if not os.path.isdir(self.watch_directory):
            logger.error(f"Watch directory does not exist: {self.watch_directory}")
            return False
        
        try:
            # Create file handler with callback
            event_handler = VideoFileHandler(callback=self._trigger_snakemake)
            
            # Create and start observer
            self.observer = Observer()
            self.observer.schedule(event_handler, self.watch_directory, recursive=False)
            self.observer.start()
            
            self.is_running = True
            logger.info(f"Auto-ingest service started, monitoring: {self.watch_directory}")
<<<<<<< HEAD
            logger.info("Note: Existing files will be discovered and processed by Snakemake")
=======
            
            # Process any existing unprocessed files in a background thread
            # to avoid blocking the HTTP response
            self._scan_thread = threading.Thread(target=self._process_existing_files, daemon=False)
            self._scan_thread.start()
>>>>>>> c9e8ed99
            
            return True
        except Exception as e:
            logger.error(f"Failed to start auto-ingest service: {e}")
            return False
    
    def stop(self) -> bool:
        """
        Stop monitoring the directory and kill any running Snakemake processes.
        
        Returns:
            True if stopped successfully, False otherwise.
        """
        if not self.is_running:
            logger.warning("Auto-ingest service is not running")
            return False
        
        try:
            # Set flag to stop background operations
            self.is_running = False
            
            # Stop the observer
            if self.observer:
                self.observer.stop()
                self.observer.join(timeout=5)
            
<<<<<<< HEAD
            # Stop any running Snakemake process tree
=======
            # Wait for scanning thread to finish
            if self._scan_thread and self._scan_thread.is_alive():
                logger.info("Waiting for file scanning to complete...")
                self._scan_thread.join(timeout=10)
                if self._scan_thread.is_alive():
                    logger.warning("File scanning thread did not finish in time")
            
            # Stop any running Snakemake process
>>>>>>> c9e8ed99
            with self._snakemake_lock:
                if self._snakemake_process:
                    logger.info("Stopping Snakemake process tree...")
                    try:
                        # Kill the entire process group
                        import signal
                        pgid = os.getpgid(self._snakemake_process.pid)
                        os.killpg(pgid, signal.SIGTERM)
                        try:
                            self._snakemake_process.wait(timeout=10)
                        except subprocess.TimeoutExpired:
                            logger.warning("Snakemake did not stop gracefully, killing...")
                            os.killpg(pgid, signal.SIGKILL)
                    except (ProcessLookupError, OSError) as e:
                        logger.debug(f"Process cleanup error (may already be stopped): {e}")
                    finally:
                        self._snakemake_process = None
            
            logger.info("Auto-ingest service stopped")
            return True
        except Exception as e:
            logger.error(f"Failed to stop auto-ingest service: {e}")
            return False
    
    def get_status(self) -> Dict[str, Any]:
        """
        Get the current status of the auto-ingest service.
        
        Returns:
            Dictionary with status information.
        """
        with self._snakemake_lock:
            is_processing = self._snakemake_process is not None and self._snakemake_process.poll() is None
        
        return {
            'is_running': self.is_running,
            'watch_directory': self.watch_directory,
            'preview_folder': self.preview_folder,
            'model_name': self.model_name,
            'cores': self.cores,
            'resources_mem_gb': self.resources_mem_gb,
            'is_processing': is_processing,
            'logger_port': self.logger_port
        }
    
    def get_progress(self) -> Dict[str, Any]:
        """
        Get the current progress from the Snakemake logger plugin.
        
        Returns:
            Dictionary with progress information from the logger plugin.
        """
        try:
            response = requests.get(f"http://127.0.0.1:{self.logger_port}/status", timeout=2)
            if response.status_code == 200:
                return response.json()
            else:
                return {
                    'error': f'Logger API returned status {response.status_code}',
                    'available': False
                }
        except requests.RequestException as e:
            return {
                'error': f'Failed to connect to logger API: {e}',
                'available': False
            }
    
<<<<<<< HEAD
    def _trigger_snakemake(self, file_path: str) -> None:
=======
    def _process_existing_files(self) -> None:
        """Process any existing video files in the watch directory."""
        logger.info("Scanning for existing unprocessed video files...")
        
        try:
            watch_dir_obj = Path(self.watch_directory).resolve()
            
            for filename in os.listdir(self.watch_directory):
                # Check if service has been stopped
                if not self.is_running:
                    logger.info("Scanning interrupted: service stopped")
                    return
                
                # Validate filename
                if os.path.sep in filename or filename.startswith('.'):
                    continue
                
                file_path = os.path.join(self.watch_directory, filename)
                file_path_obj = Path(file_path).resolve()
                
                # Ensure file is within watch directory
                try:
                    file_path_obj.relative_to(watch_dir_obj)
                except ValueError:
                    logger.warning(f"Skipping file outside watch directory: {filename}")
                    continue
                
                if not os.path.isfile(file_path):
                    continue
                
                if Path(file_path).suffix not in VIDEO_EXTENSIONS:
                    continue
                
                # Queue the file
                logger.info(f"Found unprocessed file: {filename}")
                self._queue_video_file(file_path)
            
            logger.info("Finished scanning for existing files")
        except Exception as e:
            logger.error(f"Error scanning existing files: {e}")
    
    def _queue_video_file(self, file_path: str) -> None:
>>>>>>> c9e8ed99
        """
        Trigger Snakemake processing when a new video file is detected.
        
        Args:
            file_path: Path to the video file (for logging only).
        """
        filename = os.path.basename(file_path)
        logger.info(f"New video file detected: {filename}")
        logger.info("Triggering Snakemake workflow (Snakemake will discover all files to process)")
        
        # Start processing if not already running
        self._maybe_start_processing()
    
    def _maybe_start_processing(self) -> None:
        """Start Snakemake processing if not already running."""
        with self._snakemake_lock:
            # Check if already processing
            if self._snakemake_process and self._snakemake_process.poll() is None:
                logger.debug("Snakemake is already running, skipping trigger")
                return
        
        # Start processing in a background thread
        thread = threading.Thread(target=self._run_snakemake_workflow, daemon=False)
        thread.start()
    
    def _run_snakemake_workflow(self) -> None:
        """Run the Snakemake workflow (Snakemake discovers files to process)."""
        try:
            logger.info("Starting Snakemake workflow")
            
            # Create temporary config file
            config = self._create_snakemake_config()
            
            with tempfile.NamedTemporaryFile(mode='w', suffix='.yaml', delete=False) as f:
                yaml.dump(config, f)
                temp_config = f.name
            
            try:
                # Build Snakemake command
                snakefile = PROJECT_ROOT / 'src' / 'ingest_pipeline' / 'Snakefile'
                
                cmd = [
                    'snakemake',
                    '--snakefile', str(snakefile),
                    '--configfile', temp_config,
                    f'--config',
                    f'preview_folder={self.preview_folder}',
                    '--logger', 'vlog',
                    f'--cores={self.cores}',
                    f'--resources', f'mem_gb={self.resources_mem_gb}'
                ]
                
                logger.info(f"Running Snakemake command: {' '.join(cmd)}")
                
                # Run Snakemake with process group for proper cleanup
                with self._snakemake_lock:
                    self._snakemake_process = subprocess.Popen(
                        cmd,
                        cwd=str(PROJECT_ROOT),
                        stdout=subprocess.PIPE,
                        stderr=subprocess.STDOUT,
                        text=True,
                        bufsize=1,
                        preexec_fn=os.setpgrp  # Create new process group
                    )
                    
                    # Stream output
                    if self._snakemake_process.stdout:
                        for line in self._snakemake_process.stdout:
                            logger.info(f"Snakemake: {line.rstrip()}")
                    
                    # Wait for completion
                    returncode = self._snakemake_process.wait()
                    
                    if returncode == 0:
                        logger.info("Snakemake workflow completed successfully")
                    else:
                        logger.error(f"Snakemake workflow failed with exit code {returncode}")
                    
                    self._snakemake_process = None
                
            finally:
                # Clean up temp config
                try:
                    os.unlink(temp_config)
                except OSError as e:
                    logger.warning(f"Failed to cleanup temp config: {e}")
            
        except Exception as e:
            logger.error(f"Error running Snakemake workflow: {e}", exc_info=True)
            with self._snakemake_lock:
                self._snakemake_process = None
    
    def _create_snakemake_config(self) -> Dict[str, Any]:
        """
        Create Snakemake configuration dictionary.
        
        Returns:
            Configuration dictionary for Snakemake.
        """
        return {
            'sd_card_path': self.watch_directory,
            'main_folder': self.watch_directory,
            'preview_folder': self.preview_folder,
            'video_extensions': ['mp4', 'MP4', 'mov', 'MOV', 'avi', 'AVI', 'mkv', 'MKV'],
            'preview_suffix': '_preview',
            'preview_extension': 'mp4',
            'preview_settings': {
                'width': 1280,
                'crf': 23,
                'preset': 'medium'
            },
            'transcribe': {
                'model': 'mlx-community/whisper-large-v3-turbo',
                'format': 'srt',
                'task': 'transcribe'
            },
            'describe': {
                'model': self.model_name,
                'max_pixels': 224,
                'fps': 1.0
            },
            'daemon_host': '127.0.0.1',
            'daemon_port': 5555,
            'daemon_signal_file': 'status/daemon_running.signal',
            'daemon_pid_file': 'status/daemon.pid',
            'daemon_log_file': 'logs/daemon.log'
        }<|MERGE_RESOLUTION|>--- conflicted
+++ resolved
@@ -137,15 +137,7 @@
             
             self.is_running = True
             logger.info(f"Auto-ingest service started, monitoring: {self.watch_directory}")
-<<<<<<< HEAD
             logger.info("Note: Existing files will be discovered and processed by Snakemake")
-=======
-            
-            # Process any existing unprocessed files in a background thread
-            # to avoid blocking the HTTP response
-            self._scan_thread = threading.Thread(target=self._process_existing_files, daemon=False)
-            self._scan_thread.start()
->>>>>>> c9e8ed99
             
             return True
         except Exception as e:
@@ -172,18 +164,7 @@
                 self.observer.stop()
                 self.observer.join(timeout=5)
             
-<<<<<<< HEAD
             # Stop any running Snakemake process tree
-=======
-            # Wait for scanning thread to finish
-            if self._scan_thread and self._scan_thread.is_alive():
-                logger.info("Waiting for file scanning to complete...")
-                self._scan_thread.join(timeout=10)
-                if self._scan_thread.is_alive():
-                    logger.warning("File scanning thread did not finish in time")
-            
-            # Stop any running Snakemake process
->>>>>>> c9e8ed99
             with self._snakemake_lock:
                 if self._snakemake_process:
                     logger.info("Stopping Snakemake process tree...")
@@ -251,52 +232,7 @@
                 'available': False
             }
     
-<<<<<<< HEAD
     def _trigger_snakemake(self, file_path: str) -> None:
-=======
-    def _process_existing_files(self) -> None:
-        """Process any existing video files in the watch directory."""
-        logger.info("Scanning for existing unprocessed video files...")
-        
-        try:
-            watch_dir_obj = Path(self.watch_directory).resolve()
-            
-            for filename in os.listdir(self.watch_directory):
-                # Check if service has been stopped
-                if not self.is_running:
-                    logger.info("Scanning interrupted: service stopped")
-                    return
-                
-                # Validate filename
-                if os.path.sep in filename or filename.startswith('.'):
-                    continue
-                
-                file_path = os.path.join(self.watch_directory, filename)
-                file_path_obj = Path(file_path).resolve()
-                
-                # Ensure file is within watch directory
-                try:
-                    file_path_obj.relative_to(watch_dir_obj)
-                except ValueError:
-                    logger.warning(f"Skipping file outside watch directory: {filename}")
-                    continue
-                
-                if not os.path.isfile(file_path):
-                    continue
-                
-                if Path(file_path).suffix not in VIDEO_EXTENSIONS:
-                    continue
-                
-                # Queue the file
-                logger.info(f"Found unprocessed file: {filename}")
-                self._queue_video_file(file_path)
-            
-            logger.info("Finished scanning for existing files")
-        except Exception as e:
-            logger.error(f"Error scanning existing files: {e}")
-    
-    def _queue_video_file(self, file_path: str) -> None:
->>>>>>> c9e8ed99
         """
         Trigger Snakemake processing when a new video file is detected.
         
